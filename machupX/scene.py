from .helpers import *
from .airplane import Airplane
from .standard_atmosphere import StandardAtmosphere

import json
import numpy as np
import math as m
import scipy.interpolate as sinterp
import matplotlib.pyplot as plt
from mpl_toolkits.mplot3d import Axes3D
import time
import copy
from stl import mesh

class Scene:
    """A class defining a scene containing one or more aircraft.

    Parameters
    ----------
    scene_input : string or dict
        Dictionary or path to the JSON object specifying the scene parameters (see
        'Creating Input Files for MachUp').

    Raises
    ------
    IOError
        If input filepath or filename is invalid
    """

    def __init__(self, scene_input):

        self._airplanes = {}
        self._airplane_names = []
        self._segment_names = []
        self._N = 0
        self._num_aircraft = 0
        self._solved = False # Track whether the current scene state has been solved
        # Should be set to False any time any state variable is changed without immediately thereafter calling solve_forces()

        self._load_params(scene_input)


    def _load_params(self, scene_input):
        # Loads JSON object and stores input parameters and aircraft

        # File
        if isinstance(scene_input, str):
            check_filepath(scene_input,".json")
            with open(scene_input) as input_json_handle:
                self._input_dict = json.load(input_json_handle)

        # Dictionary
        elif isinstance(scene_input, dict):
            self._input_dict = copy.deepcopy(scene_input)

        else:
            raise IOError("Input to Scene class initializer must be a file path or Python dictionary.")


        # Store solver parameters
        solver_params = self._input_dict.get("solver", {})
        self._nonlinear_solver = solver_params.get("type", "linear") == "nonlinear"
        self._solver_convergence = solver_params.get("convergence", 1e-10)
        self._solver_relaxation = solver_params.get("relaxation", 1.0)
        self._max_solver_iterations = solver_params.get("max_iterations", 100)

        # Store unit system
        self._unit_sys = self._input_dict.get("units", "English")

        # Setup atmospheric property getter functions
        self._atmos = StandardAtmosphere(unit_sys=self._unit_sys)
        self._get_density = self._initialize_density_getter()
        self._get_wind = self._initialize_wind_getter()

        # Initialize aircraft geometries
        for i, airplane_name in enumerate(self._input_dict["scene"]["aircraft"]):
            airplane_file = self._input_dict["scene"]["aircraft"][airplane_name]["file"]
            state = self._input_dict["scene"]["aircraft"][airplane_name].get("state",{})
            control_state = self._input_dict["scene"]["aircraft"][airplane_name].get("control_state",{})

            self.add_aircraft(airplane_name, airplane_file, state=state, control_state=control_state)


    def _initialize_density_getter(self):

        # Load value from dictionary
        input_dict = self._input_dict["scene"].get("atmosphere", {})
        default_density = self._atmos.rho(0.0)
        rho = import_value("rho", input_dict, self._unit_sys, default_density)

        # Constant value
        if isinstance(rho, float):
            self._constant_rho = rho
            def density_getter(position):
                return self._constant_rho

        # Atmospheric table name
        elif isinstance(rho, str):
            # Profile
            if not rho in ["standard"]:
                raise IOError("{0} is not an allowable profile name.".format(rho))

            def density_getter(position):
                return self._atmos.rho(-position[2])
            
        # Array
        elif isinstance(rho, np.ndarray):
            self._density_data = rho

            # Create getters
            if self._density_data.shape[1] is 2: # Density profile

                def density_getter(position):
                    return np.interp(-position[2], self._density_data[:,0], self._density_data[:,1])

            elif self._density_data.shape[1] is 4: # Density field
                self._density_field_interpolator = sinterp.LinearNDInterpolator(self._density_data[:,:3],self._density_data[:,3])

                def density_getter(position):
                    return self._density_field_interpolator(position).item()

        # Improper specification
        else:
            raise IOError("Density improperly specified as {0}.".format(rho))

        return density_getter

    
    def _initialize_wind_getter(self):
        
        # Load value from dict
        input_dict = self._input_dict["scene"].get("atmosphere", {})
        default_wind = [0.0, 0.0, 0.0]
        V_wind = import_value("V_wind", input_dict, self._unit_sys, default_wind)

        if isinstance(V_wind, np.ndarray):

            if V_wind.shape == (3,): # Constant wind vector
                self._constant_wind = V_wind

                def wind_getter(position):
                    return self._constant_wind

            else: # Array
                self._wind_data = V_wind
                
                # Create getters
                if self._wind_data.shape[1] is 6: # Wind field
                    self._wind_field_x_interpolator = sinterp.LinearNDInterpolator(self._wind_data[:,:3],self._wind_data[:,3])
                    self._wind_field_y_interpolator = sinterp.LinearNDInterpolator(self._wind_data[:,:3],self._wind_data[:,4])
                    self._wind_field_z_interpolator = sinterp.LinearNDInterpolator(self._wind_data[:,:3],self._wind_data[:,5])

                    def wind_getter(position):
                        Vx = self._wind_field_x_interpolator(position).item()
                        Vy = self._wind_field_y_interpolator(position).item()
                        Vz = self._wind_field_z_interpolator(position).item()
                        return [Vx, Vy, Vz]

                elif self._wind_data.shape[1] is 4: # wind profile

                    def wind_getter(position):
                        Vx =  np.interp(-position[2], self._wind_data[:,0], self._wind_data[:,1]).item()
                        Vy =  np.interp(-position[2], self._wind_data[:,0], self._wind_data[:,2]).item()
                        Vz =  np.interp(-position[2], self._wind_data[:,0], self._wind_data[:,3]).item()
                        return [Vx, Vy, Vz]

                else:
                    raise IOError("Wind array has the wrong number of columns.")
        
        else:
            raise IOError("Wind velocity improperly specified as {0}".format(V_wind))

        return wind_getter


    def add_aircraft(self, airplane_name, airplane_input, state={}, control_state={}):
        """Inserts an aircraft into the scene. Note if an aircraft was already specified
        in the input file, it has already been added to the scene.

        Parameters
        ----------
        airplane_name : str
            Name of the airplane to be added.

        airplane_input : str or dict
            Path to the JSON object or dictionary describing the airplane.

        state : dict
            Dictionary describing the state of the airplane.

        control_state : dict
            Dictionary describing the state of the controls.

        Raises
        ------
        IOError
            If the input is invalid.

        """
        # Determine the local wind vector for setting the state of the aircraft
        aircraft_position = state.get("position", [0.0, 0.0, 0.0])
        v_wind = self._get_wind(aircraft_position)

        # Create and store the aircraft object
        self._airplanes[airplane_name] = Airplane(airplane_name, airplane_input, self._unit_sys, init_state=state, init_control_state=control_state, v_wind=v_wind)

        # Update member variables
        self._N += self._airplanes[airplane_name].get_num_cps()
        self._perform_geometry_calculations()
        self._num_aircraft += 1


    def _perform_geometry_calculations(self):
        # Performs calculations necessary for solving NLL which are only dependent on geometry.
        # This speeds up repeated calls to _solve(). This method should be called any time the 
        # geometry is updated, an aircraft is added to the scene, or the state of an aircraft 
        # changes. Note that all calculations occur in the flat-earth frame to all for multiple
        # aircraft.

        # Geometry
        self._c_bar = np.zeros(self._N) # Average chord
        self._dS = np.zeros(self._N) # Differential planform area
        self._PC = np.zeros((self._N,3)) # Control point location
        self._P0 = np.zeros((self._N,3)) # Inbound vortex node location
        self._P1 = np.zeros((self._N,3)) # Outbound vortex node location
        self._u_a = np.zeros((self._N,3)) # Section unit vectors
        self._u_n = np.zeros((self._N,3))
        self._u_s = np.zeros((self._N,3))

        index = 0
        self._airplane_names = []
        self._segment_names = []

        # Loop through airplanes
        for i, (airplane_name, airplane_object) in enumerate(self._airplanes.items()):
            # Store airplane and segment names to make sure they are always accessed in the same order
            self._airplane_names.append(airplane_name)
            self._segment_names.append([])

            # Loop through segments
            for segment_name, segment_object in airplane_object.wing_segments.items():
                self._segment_names[i].append(segment_name)
                num_cps = segment_object._N
                cur_slice = slice(index, index+num_cps)

                # Geometries
                self._PC[cur_slice,:] = airplane_object.p_bar+quaternion_inverse_transform(airplane_object.q, segment_object.control_points)
                self._c_bar[cur_slice] = segment_object.c_bar_cp
                self._dS[cur_slice] = segment_object.dS

                node_points = segment_object.nodes
                self._P0[cur_slice,:] = airplane_object.p_bar+quaternion_inverse_transform(airplane_object.q, node_points[:-1,:])
                self._P1[cur_slice,:] = airplane_object.p_bar+quaternion_inverse_transform(airplane_object.q, node_points[1:,:])

                self._u_a[cur_slice,:] = quaternion_inverse_transform(airplane_object.q, segment_object.u_a_cp)
                self._u_n[cur_slice,:] = quaternion_inverse_transform(airplane_object.q, segment_object.u_n_cp)
                self._u_s[cur_slice,:] = quaternion_inverse_transform(airplane_object.q, segment_object.u_s_cp)

                index += num_cps

        # Differential length vectors
        self._dl = self._P1 - self._P0

        # Spatial node vectors
        self._rj0i = self._PC-self._P0[:,np.newaxis]
        self._rj1i = self._PC-self._P1[:,np.newaxis]
        self._rj0i_mag = np.sqrt(np.einsum('ijk,ijk->ij', self._rj0i, self._rj0i))
        self._rj1i_mag = np.sqrt(np.einsum('ijk,ijk->ij', self._rj1i, self._rj1i))
        self._rj0i_rj1i_mag = self._rj0i_mag*self._rj1i_mag

        # Influence of bound vortex segment
        with np.errstate(divide='ignore', invalid='ignore'):
            numer = ((self._rj0i_mag+self._rj1i_mag)[:,:,np.newaxis]*np.cross(self._rj0i, self._rj1i))
            denom = self._rj0i_rj1i_mag*(self._rj0i_rj1i_mag+np.einsum('ijk,ijk->ij', self._rj0i, self._rj1i))
            self._V_ji_due_to_bound = np.true_divide(numer, denom[:,:,np.newaxis])
            diag_ind = np.diag_indices(self._N)
            self._V_ji_due_to_bound[diag_ind] = 0.0 # Ensure this actually comes out to be zero

        self._solved = False


    def _solve_linear(self, verbose=False):
        # Determines the vortex strengths of all horseshoe vortices in the scene using the linearize equations

        if verbose: print("Running linear solver...")
        start_time = time.time()

        # Gather necessary variables
        # Atmosphere
        self._rho = np.zeros(self._N)
        self._nu = np.zeros(self._N)
        self._a = np.ones(self._N)

        # Airfoil parameters
        alpha_approx = np.zeros(self._N)
        self._Re = np.zeros(self._N)
        self._M = np.zeros(self._N)
        CLa = np.zeros(self._N)
        self._aL0 = np.zeros(self._N)
        esp_f_delta_f = np.zeros(self._N)
        alpha_approx = np.zeros(self._N)

        # Velocities at vortex nodes
        P0_v_inf = np.zeros((self._N,3))
        P1_v_inf = np.zeros((self._N,3))

        # Velocities at control points
        self._cp_v_inf = np.zeros((self._N,3))
        self._cp_V_inf = np.zeros(self._N)
        cp_u_inf = np.zeros((self._N,3))

        # Aircraft velocities
        self._v_trans = np.zeros((self._num_aircraft,3))

        index = 0

        # Loop through airplanes
        for i, airplane_name in enumerate(self._airplane_names):
            airplane_object = self._airplanes[airplane_name]

            # Determine freestream velocity due to airplane translation
            self._v_trans[i,:] = -airplane_object.v

            # Loop through segments
            for segment_name in self._segment_names[i]:
                segment_object = airplane_object.wing_segments[segment_name]
                num_cps = segment_object._N
                cur_slice = slice(index, index+num_cps)

                # Freestream velocity at control points
                # Due to wind
                cp_v_wind = self._get_wind(self._PC[cur_slice,:])

                # Due to aircraft rotation (about the aircraft's center of gravity)
                cp_v_rot = quaternion_inverse_transform(airplane_object.q, -np.cross(airplane_object.w, segment_object.control_points-airplane_object.CG))

                self._cp_v_inf[cur_slice,:] = self._v_trans[i,:]+cp_v_wind+cp_v_rot
                self._cp_V_inf[cur_slice] = np.linalg.norm(self._cp_v_inf[cur_slice,:], axis=1)
                cp_u_inf[cur_slice,:] = self._cp_v_inf[cur_slice]/self._cp_V_inf[cur_slice,np.newaxis]

                # Atmospheric density, speed of sound, and viscosity
                self._rho[cur_slice] = self._get_density(self._PC[cur_slice,:])
                self._a[cur_slice] = self._atmos.a(-self._PC[cur_slice,2])
                self._nu[cur_slice] = self._atmos.nu(-self._PC[cur_slice,2])

                # Freestream velocity at vortex nodes
                # Due to wind
                body_node_locs = segment_object.nodes
                global_node_locs = airplane_object.p_bar + quaternion_inverse_transform(airplane_object.q, body_node_locs)
                node_v_wind = self._get_wind(global_node_locs)

                # Due to aircraft rotation (about the aircraft's center of gravity)
                node_v_rot = quaternion_inverse_transform(airplane_object.q, -np.cross(airplane_object.w, body_node_locs-airplane_object.CG))

                node_v_inf = self._v_trans[i,:]+node_v_wind+node_v_rot
                P0_v_inf[cur_slice,:] = node_v_inf[:-1,:]
                P1_v_inf[cur_slice,:] = node_v_inf[1:,:]

                # Airfoil parameters
                alpha_approx[cur_slice] = np.einsum('ij,ij->i', cp_u_inf[cur_slice,:], self._u_n[cur_slice,:])
                self._Re[cur_slice] = self._cp_V_inf[cur_slice]*self._c_bar[cur_slice]/self._nu[cur_slice]
                self._M[cur_slice] = self._cp_V_inf[cur_slice]/self._a[cur_slice]

                airfoil_params = np.concatenate((alpha_approx[cur_slice,np.newaxis], self._Re[cur_slice,np.newaxis], self._M[cur_slice,np.newaxis]), axis=1)

                CLa[cur_slice] = segment_object.get_cp_CLa(airfoil_params)
                self._aL0[cur_slice] = segment_object.get_cp_aL0(airfoil_params)
                esp_f_delta_f[cur_slice] = segment_object.get_cp_flap()

                index += num_cps


        # Vortex node velocities
        P0_V_inf = np.linalg.norm(P0_v_inf, axis=1)
        self._P0_u_inf = P0_v_inf/P0_V_inf[:,np.newaxis]

        P1_V_inf = np.linalg.norm(P1_v_inf, axis=1)
        self._P1_u_inf = P1_v_inf/P1_V_inf[:,np.newaxis]

        # Influence of vortex segment 0
        denom = (self._rj0i_mag*(self._rj0i_mag-np.einsum('ijk,ijk->ij', self._P0_u_inf[np.newaxis], self._rj0i)))
        V_ji_due_to_0 = -np.cross(self._P0_u_inf, self._rj0i)/denom[:,:,np.newaxis]

        # Influence of vortex segment 1
        denom = (self._rj1i_mag*(self._rj1i_mag-np.einsum('ijk,ijk->ij', self._P1_u_inf[np.newaxis], self._rj1i)))
        V_ji_due_to_1 = np.cross(self._P1_u_inf, self._rj1i)/denom[:,:,np.newaxis]

        self._V_ji = 1/(4*np.pi)*(V_ji_due_to_0 + self._V_ji_due_to_bound + V_ji_due_to_1)
        self._V_ji_trans = self._V_ji.transpose((1,0,2))

        # A matrix
        A = np.zeros((self._N,self._N))
        V_ji_dot_u_n = np.einsum('ijk,ijk->ij', self._V_ji_trans, self._u_n[:,np.newaxis])
        A[:,:] = -(CLa*self._dS)[:,np.newaxis]*V_ji_dot_u_n
        diag_ind = np.diag_indices(self._N)
        u_inf_x_dl = np.cross(cp_u_inf, self._dl)
        A[diag_ind] += 2*np.sqrt(np.einsum('ij,ij->i', u_inf_x_dl, u_inf_x_dl))

        # b vector
        b = self._cp_V_inf*CLa*self._dS*(alpha_approx-self._aL0+esp_f_delta_f)

        # Solve
        self._Gamma = np.linalg.solve(A, b)

        end_time = time.time()
        return end_time-start_time


    def _solve_nonlinear(self, verbose=False):
        # Nonlinear improvement to the vector of gammas already determined
        if verbose: 
            print("Running nonlinear solver...")
            print("    Relaxation: {0}".format(self._solver_relaxation))
            print("    Convergence: {0}".format(self._solver_convergence))
            print("{0:<20}{1:<20}".format("Iteration", "SRSSQ Error"))
        start_time = time.time()

        # This parameter, if set to true, will revert the nonlinear solution to a dimensional version of Phillips' original Jacobian.
        # The other way is my new (better) way.
        phillips = False

        J = np.zeros((self._N, self._N))

        # Airfoil coefs
        C_L = np.zeros(self._N)
        C_La = np.zeros(self._N)
        C_LRe = np.zeros(self._N)
        C_LM = np.zeros(self._N)

        # Velocities
        v_i = np.zeros((self._N,3))
        v_ni = np.zeros(self._N)
        v_ai = np.zeros(self._N)

        iteration = 0
        error = 100
        while error > self._solver_convergence:
            iteration += 1

            # Calculate residual
            np.sum(self._V_ji*self._Gamma[:,np.newaxis,np.newaxis], axis=0, out=v_i)
            v_i += self._cp_v_inf
            np.einsum('ij,ij->i', v_i, self._u_n, out=v_ni)
            np.einsum('ij,ij->i', v_i, self._u_a, out=v_ai)
            V_i = np.sqrt(np.einsum('ij,ij->i', v_i, v_i))

            # Calculate airfoil parameters
            self._alpha = np.arctan2(v_ni, v_ai)
            self._Re = V_i*self._c_bar/self._nu
            self._M = V_i/self._a
            airfoil_params = np.concatenate((self._alpha[:,np.newaxis], self._Re[:,np.newaxis], self._M[:,np.newaxis]), axis=1)

            index = 0

            # Loop through airplanes
            for i, airplane_name in enumerate(self._airplane_names):
                airplane_object = self._airplanes[airplane_name]

                # Loop through segments
                for segment_name in self._segment_names[i]:
                    segment_object = airplane_object.wing_segments[segment_name]
                    num_cps = segment_object._N
                    cur_slice = slice(index, index+num_cps)

                    # Get lift coefficient and lift slopes
                    C_L[cur_slice] = segment_object.get_cp_CL(airfoil_params[cur_slice,:])
                    C_La[cur_slice] = segment_object.get_cp_CLa(airfoil_params[cur_slice,:])
                    C_LRe[cur_slice] = segment_object.get_cp_CLRe(airfoil_params[cur_slice,:])
                    C_LM[cur_slice] = segment_object.get_cp_CLM(airfoil_params[cur_slice,:])

                    index += num_cps

            # Intermediate calcs
            w_i = np.cross(v_i, self._dl)
            w_i_mag = np.sqrt(np.einsum('ij,ij->i', w_i, w_i))
            v_iji = np.einsum('ijk,ijk->ij', v_i[:,np.newaxis,:], self._V_ji_trans)

            # Residual vector
            if phillips:
                R = 2*w_i_mag*self._Gamma-self._cp_V_inf*self._cp_V_inf*C_L*self._dS # Phillips' way
            else:
                R = 2*w_i_mag*self._Gamma-V_i*V_i*C_L*self._dS # My way

            error = m.sqrt(np.sum(R*R))

            # Caclulate Jacobian
            J[:,:] = (2*self._Gamma/w_i_mag)[:,np.newaxis]*(np.einsum('ijk,ijk->ij', w_i[:,np.newaxis,:], np.cross(self._V_ji_trans, self._dl)))

            if not phillips:
                J[:,:] -= (2*self._dS*C_L)[:,np.newaxis]*v_iji # Comes from taking the derivative of V_i^2 with respect to gamma

            CL_gamma_alpha = C_La[:,np.newaxis]*(v_ai[:,np.newaxis]*np.einsum('ijk,ijk->ij', self._V_ji_trans, self._u_n[:,np.newaxis])-v_ni[:,np.newaxis]*np.einsum('ijk,ijk->ij', self._V_ji_trans, self._u_a[:,np.newaxis]))/(v_ni*v_ni+v_ai*v_ai)[:,np.newaxis]
            CL_gamma_Re = C_LRe[:,np.newaxis]*self._c_bar/(self._nu*V_i)[:,np.newaxis]*v_iji
            CL_gamma_M = C_LM[:,np.newaxis]/(self._a*V_i)[:,np.newaxis]*v_iji

            if phillips:
                J[:,:] -= (self._cp_V_inf*self._cp_V_inf*self._dS)[:,np.newaxis]*(CL_gamma_alpha) # Phillips' way
            else:
                J[:,:] -= (V_i*V_i*self._dS)[:,np.newaxis]*(CL_gamma_alpha+CL_gamma_Re+CL_gamma_M) # My way

            diag_ind = np.diag_indices(self._N)
            J[diag_ind] += 2*w_i_mag

            # Solve for change in gamma
            dGamma = np.linalg.solve(J, -R)

            # Update gammas
            self._Gamma = self._Gamma+self._solver_relaxation*dGamma

            # Output progress
            if verbose: print("{0:<20}{1:<20}".format(iteration, error))

            # Check this isn't taking too long
            if iteration >= self._max_solver_iterations:
                if verbose: print("Nonlinear solver failed to converge within the allowed number of iterations. Final error: {0}".format(error))
                break

        else: # If the loop exits normally, then everything is good
            if verbose: print("Nonlinear solver successfully converged.")

        end_time = time.time()
        return end_time-start_time


    def _integrate_forces_and_moments(self, non_dimensional=True, dimensional=True, verbose=False):
        # Determines the forces and moments on each lifting surface
        start_time = time.time()

        # Calculate force differential elements
        induced_vels = self._Gamma[:,np.newaxis,np.newaxis]*self._V_ji
        v = self._cp_v_inf+np.sum(induced_vels, axis=0)
        dF_inv = (self._rho*self._Gamma)[:,np.newaxis]*np.cross(v, self._dl)
        self._dL = np.linalg.norm(dF_inv, axis=1)*np.sign(self._Gamma)

        # Calculate conditions for determining viscid contributions
        V = np.sqrt(np.einsum('ij,ij->i', v, v))
        u = v/V[:,np.newaxis]
        alpha = np.arctan2(np.einsum('ij,ij->i', v, self._u_n), np.einsum('ij,ij->i', v, self._u_a))
        airfoil_params = np.concatenate((alpha[:,np.newaxis], self._Re[:,np.newaxis], self._M[:,np.newaxis]), axis=1)
        self._q_inf = 0.5*self._rho*V*V

        # Store lift, drag, and moment coefficient distributions
        self._CD = np.zeros(self._N)
        self._Cm = np.zeros(self._N)

        r_CG = np.zeros((self._N,3))

        index = 0

        self._FM = {}

        empty_coef_dict = { "CL" : {}, "CD" : {}, "CS" : {}, "Cx" : {}, "Cy" : {}, "Cz" : {}, "Cl" : {}, "Cm" : {}, "Cn" : {}}

        empty_FM_dict = { "FL" : {}, "FD" : {}, "FS" : {}, "Fx" : {}, "Fy" : {}, "Fz" : {}, "Mx" : {}, "My" : {}, "Mz" : {}}

        # Loop through airplanes
        for i, airplane_name in enumerate(self._airplane_names):
            airplane_object = self._airplanes[airplane_name]
            FM_inv_airplane_total = np.zeros(9)
            FM_vis_airplane_total = np.zeros(9)

            # Initialize dictionary keys
            self._FM[airplane_name] = {
                "inviscid" : {},
                "viscous" : {},
                "total" : {}
            }
            if non_dimensional:
                self._FM[airplane_name]["inviscid"].update(copy.deepcopy(empty_coef_dict))
                self._FM[airplane_name]["viscous"].update(copy.deepcopy(empty_coef_dict))
            if dimensional:
                self._FM[airplane_name]["inviscid"].update(copy.deepcopy(empty_FM_dict))
                self._FM[airplane_name]["viscous"].update(copy.deepcopy(empty_FM_dict))

            # Determine freestream vector in body-fixed frame
            v_inf = self._v_trans[i,:] + self._get_wind(airplane_object.p_bar)
            V_inf = np.linalg.norm(v_inf)
            u_inf = quaternion_transform(airplane_object.q, (v_inf/V_inf).flatten())

            # Determine reference parameters
            if non_dimensional:
                S_w =  airplane_object.S_w
                l_ref_lon = airplane_object.l_ref_lon
                l_ref_lat = airplane_object.l_ref_lat
                rho_ref = self._get_density(airplane_object.p_bar)
                q_ref = 0.5*rho_ref*V_inf*V_inf

            # Loop through segments
            for segment_name in self._segment_names[i]:
                num_cps = airplane_object.wing_segments[segment_name]._N
                cur_slice = slice(index, index+num_cps)

                # Radii from control points to the aircraft's center of gravity
                r_CG[cur_slice,:] = self._PC[cur_slice,:]-(airplane_object.p_bar+quaternion_inverse_transform(airplane_object.q, airplane_object.CG))[np.newaxis,:]

                # Determine viscid force
                # Get drag coef and redimensionalize
                self._CD[cur_slice] = self._airplanes[airplane_name].wing_segments[segment_name].get_cp_CD(airfoil_params[cur_slice,:])
                dD = self._q_inf[cur_slice]*self._dS[cur_slice]*self._CD[cur_slice]

                # Determine vector and translate back into body-fixed
                dF_b_visc = dD[:,np.newaxis]*u[cur_slice]
                F_b_visc = quaternion_transform(airplane_object.q, np.sum(dF_b_visc, axis=0))
                L_visc, D_visc, S_visc = self._rotate_aero_forces(F_b_visc, u_inf)

                # Store
                if non_dimensional:
                    self._FM[airplane_name]["viscous"]["Cx"][segment_name] = F_b_visc[0].item()/(q_ref*S_w)
                    self._FM[airplane_name]["viscous"]["Cy"][segment_name] = F_b_visc[1].item()/(q_ref*S_w)
                    self._FM[airplane_name]["viscous"]["Cz"][segment_name] = F_b_visc[2].item()/(q_ref*S_w)

                    self._FM[airplane_name]["viscous"]["CL"][segment_name] = L_visc/(q_ref*S_w)
                    self._FM[airplane_name]["viscous"]["CD"][segment_name] = D_visc/(q_ref*S_w)
                    self._FM[airplane_name]["viscous"]["CS"][segment_name] = S_visc/(q_ref*S_w)
                if dimensional:
                    self._FM[airplane_name]["viscous"]["Fx"][segment_name] = F_b_visc[0].item()
                    self._FM[airplane_name]["viscous"]["Fy"][segment_name] = F_b_visc[1].item()
                    self._FM[airplane_name]["viscous"]["Fz"][segment_name] = F_b_visc[2].item()

                    self._FM[airplane_name]["viscous"]["FL"][segment_name] = L_visc
                    self._FM[airplane_name]["viscous"]["FD"][segment_name] = D_visc
                    self._FM[airplane_name]["viscous"]["FS"][segment_name] = S_visc

                # Inviscid
                # Determine vector and translate back into body-fixed
                F_b_inv = quaternion_transform(airplane_object.q, np.sum(dF_inv[cur_slice], axis=0))
                L_inv, D_inv, S_inv = self._rotate_aero_forces(F_b_inv, u_inf)

                # Store
                if non_dimensional:
                    self._FM[airplane_name]["inviscid"]["Cx"][segment_name] = F_b_inv[0].item()/(q_ref*S_w)
                    self._FM[airplane_name]["inviscid"]["Cy"][segment_name] = F_b_inv[1].item()/(q_ref*S_w)
                    self._FM[airplane_name]["inviscid"]["Cz"][segment_name] = F_b_inv[2].item()/(q_ref*S_w)

                    self._FM[airplane_name]["inviscid"]["CL"][segment_name] = L_inv/(q_ref*S_w)
                    self._FM[airplane_name]["inviscid"]["CD"][segment_name] = D_inv/(q_ref*S_w)
                    self._FM[airplane_name]["inviscid"]["CS"][segment_name] = S_inv/(q_ref*S_w)
                if dimensional:
                    self._FM[airplane_name]["inviscid"]["Fx"][segment_name] = F_b_inv[0].item()
                    self._FM[airplane_name]["inviscid"]["Fy"][segment_name] = F_b_inv[1].item()
                    self._FM[airplane_name]["inviscid"]["Fz"][segment_name] = F_b_inv[2].item()

                    self._FM[airplane_name]["inviscid"]["FL"][segment_name] = L_inv
                    self._FM[airplane_name]["inviscid"]["FD"][segment_name] = D_inv
                    self._FM[airplane_name]["inviscid"]["FS"][segment_name] = S_inv

                # Determine viscid moment
                # Determine vector and rotate back to body-fixed
                dM_visc = dD[:,np.newaxis]*np.cross(r_CG[cur_slice], u[cur_slice])
                M_b_visc = quaternion_transform(airplane_object.q, np.sum(dM_visc, axis=0))

                # Store
                if non_dimensional:
                    self._FM[airplane_name]["viscous"]["Cl"][segment_name] = M_b_visc[0].item()/(q_ref*S_w*l_ref_lat)
                    self._FM[airplane_name]["viscous"]["Cm"][segment_name] = M_b_visc[1].item()/(q_ref*S_w*l_ref_lon)
                    self._FM[airplane_name]["viscous"]["Cn"][segment_name] = M_b_visc[2].item()/(q_ref*S_w*l_ref_lat)
                if dimensional:
                    self._FM[airplane_name]["viscous"]["Mx"][segment_name] = M_b_visc[0].item()
                    self._FM[airplane_name]["viscous"]["My"][segment_name] = M_b_visc[1].item()
                    self._FM[airplane_name]["viscous"]["Mz"][segment_name] = M_b_visc[2].item()

                # Determine inviscid moment
                # Determine moment due to lift
                dM_vortex = np.cross(r_CG[cur_slice,:], dF_inv[cur_slice,:])

                # Determine moment due to section moment coef
                self._Cm[cur_slice] = self._airplanes[airplane_name].wing_segments[segment_name].get_cp_Cm(airfoil_params[cur_slice,:])
                dM_section = -(self._q_inf[cur_slice]*self._dS[cur_slice]*self._c_bar[cur_slice]*self._Cm[cur_slice])[:,np.newaxis]*self._u_s[cur_slice]

                # Rotate back to body-fixed
                M_b_inv = quaternion_transform(airplane_object.q, np.sum(dM_section+dM_vortex, axis=0))

                #Store
                if non_dimensional:
                    self._FM[airplane_name]["inviscid"]["Cl"][segment_name] = M_b_inv[0].item()/(q_ref*S_w*l_ref_lat)
                    self._FM[airplane_name]["inviscid"]["Cm"][segment_name] = M_b_inv[1].item()/(q_ref*S_w*l_ref_lon)
                    self._FM[airplane_name]["inviscid"]["Cn"][segment_name] = M_b_inv[2].item()/(q_ref*S_w*l_ref_lat)
                if dimensional:
                    self._FM[airplane_name]["inviscid"]["Mx"][segment_name] = M_b_inv[0].item()
                    self._FM[airplane_name]["inviscid"]["My"][segment_name] = M_b_inv[1].item()
                    self._FM[airplane_name]["inviscid"]["Mz"][segment_name] = M_b_inv[2].item()

                # Sum up totals
                FM_inv_airplane_total[0] += L_inv
                FM_inv_airplane_total[1] += D_inv
                FM_inv_airplane_total[2] += S_inv
                FM_vis_airplane_total[0] += L_visc
                FM_vis_airplane_total[1] += D_visc
                FM_vis_airplane_total[2] += S_visc
                FM_inv_airplane_total[3:6] += F_b_inv
                FM_vis_airplane_total[3:6] += F_b_visc
                FM_inv_airplane_total[6:] += M_b_inv
                FM_vis_airplane_total[6:] += M_b_visc
                
                index += num_cps

            if non_dimensional:
                # Store the total inviscid force and moment
                self._FM[airplane_name]["inviscid"]["CL"]["total"] = FM_inv_airplane_total[0].item()/(q_ref*S_w)
                self._FM[airplane_name]["inviscid"]["CD"]["total"] = FM_inv_airplane_total[1].item()/(q_ref*S_w)
                self._FM[airplane_name]["inviscid"]["CS"]["total"] = FM_inv_airplane_total[2].item()/(q_ref*S_w)
                self._FM[airplane_name]["inviscid"]["Cx"]["total"] = FM_inv_airplane_total[3].item()/(q_ref*S_w)
                self._FM[airplane_name]["inviscid"]["Cy"]["total"] = FM_inv_airplane_total[4].item()/(q_ref*S_w)
                self._FM[airplane_name]["inviscid"]["Cz"]["total"] = FM_inv_airplane_total[5].item()/(q_ref*S_w)
                self._FM[airplane_name]["inviscid"]["Cl"]["total"] = FM_inv_airplane_total[6].item()/(q_ref*S_w*l_ref_lat)
                self._FM[airplane_name]["inviscid"]["Cm"]["total"] = FM_inv_airplane_total[7].item()/(q_ref*S_w*l_ref_lon)
                self._FM[airplane_name]["inviscid"]["Cn"]["total"] = FM_inv_airplane_total[8].item()/(q_ref*S_w*l_ref_lat)

                # Store the total viscous force and moment
                self._FM[airplane_name]["viscous"]["CL"]["total"] = FM_vis_airplane_total[0].item()/(q_ref*S_w)
                self._FM[airplane_name]["viscous"]["CD"]["total"] = FM_vis_airplane_total[1].item()/(q_ref*S_w)
                self._FM[airplane_name]["viscous"]["CS"]["total"] = FM_vis_airplane_total[2].item()/(q_ref*S_w)
                self._FM[airplane_name]["viscous"]["Cx"]["total"] = FM_vis_airplane_total[3].item()/(q_ref*S_w)
                self._FM[airplane_name]["viscous"]["Cy"]["total"] = FM_vis_airplane_total[4].item()/(q_ref*S_w)
                self._FM[airplane_name]["viscous"]["Cz"]["total"] = FM_vis_airplane_total[5].item()/(q_ref*S_w)
                self._FM[airplane_name]["viscous"]["Cl"]["total"] = FM_vis_airplane_total[6].item()/(q_ref*S_w*l_ref_lat)
                self._FM[airplane_name]["viscous"]["Cm"]["total"] = FM_vis_airplane_total[7].item()/(q_ref*S_w*l_ref_lon)
                self._FM[airplane_name]["viscous"]["Cn"]["total"] = FM_vis_airplane_total[8].item()/(q_ref*S_w*l_ref_lat)

                # Determine total force and moment for the airplane
                FM_airplane_total = FM_vis_airplane_total+FM_inv_airplane_total
                self._FM[airplane_name]["total"]["CL"] = FM_airplane_total[0].item()/(q_ref*S_w)
                self._FM[airplane_name]["total"]["CD"] = FM_airplane_total[1].item()/(q_ref*S_w)
                self._FM[airplane_name]["total"]["CS"] = FM_airplane_total[2].item()/(q_ref*S_w)
                self._FM[airplane_name]["total"]["Cx"] = FM_airplane_total[3].item()/(q_ref*S_w)
                self._FM[airplane_name]["total"]["Cy"] = FM_airplane_total[4].item()/(q_ref*S_w)
                self._FM[airplane_name]["total"]["Cz"] = FM_airplane_total[5].item()/(q_ref*S_w)
                self._FM[airplane_name]["total"]["Cl"] = FM_airplane_total[6].item()/(q_ref*S_w*l_ref_lat)
                self._FM[airplane_name]["total"]["Cm"] = FM_airplane_total[7].item()/(q_ref*S_w*l_ref_lon)
                self._FM[airplane_name]["total"]["Cn"] = FM_airplane_total[8].item()/(q_ref*S_w*l_ref_lat)

            if dimensional:
                # Store the total inviscid force and moment
                self._FM[airplane_name]["inviscid"]["FL"]["total"] = FM_inv_airplane_total[0].item()
                self._FM[airplane_name]["inviscid"]["FD"]["total"] = FM_inv_airplane_total[1].item()
                self._FM[airplane_name]["inviscid"]["FS"]["total"] = FM_inv_airplane_total[2].item()
                self._FM[airplane_name]["inviscid"]["Fx"]["total"] = FM_inv_airplane_total[3].item()
                self._FM[airplane_name]["inviscid"]["Fy"]["total"] = FM_inv_airplane_total[4].item()
                self._FM[airplane_name]["inviscid"]["Fz"]["total"] = FM_inv_airplane_total[5].item()
                self._FM[airplane_name]["inviscid"]["Mx"]["total"] = FM_inv_airplane_total[6].item()
                self._FM[airplane_name]["inviscid"]["My"]["total"] = FM_inv_airplane_total[7].item()
                self._FM[airplane_name]["inviscid"]["Mz"]["total"] = FM_inv_airplane_total[8].item()

                # Store the total viscous force and moment
                self._FM[airplane_name]["viscous"]["FL"]["total"] = FM_vis_airplane_total[0].item()
                self._FM[airplane_name]["viscous"]["FD"]["total"] = FM_vis_airplane_total[1].item()
                self._FM[airplane_name]["viscous"]["FS"]["total"] = FM_vis_airplane_total[2].item()
                self._FM[airplane_name]["viscous"]["Fx"]["total"] = FM_vis_airplane_total[3].item()
                self._FM[airplane_name]["viscous"]["Fy"]["total"] = FM_vis_airplane_total[4].item()
                self._FM[airplane_name]["viscous"]["Fz"]["total"] = FM_vis_airplane_total[5].item()
                self._FM[airplane_name]["viscous"]["Mx"]["total"] = FM_vis_airplane_total[6].item()
                self._FM[airplane_name]["viscous"]["My"]["total"] = FM_vis_airplane_total[7].item()
                self._FM[airplane_name]["viscous"]["Mz"]["total"] = FM_vis_airplane_total[8].item()

                # Determine total force and moment for the airplane
                FM_airplane_total = FM_vis_airplane_total+FM_inv_airplane_total
                self._FM[airplane_name]["total"]["FL"] = FM_airplane_total[0].item()
                self._FM[airplane_name]["total"]["FD"] = FM_airplane_total[1].item()
                self._FM[airplane_name]["total"]["FS"] = FM_airplane_total[2].item()
                self._FM[airplane_name]["total"]["Fx"] = FM_airplane_total[3].item()
                self._FM[airplane_name]["total"]["Fy"] = FM_airplane_total[4].item()
                self._FM[airplane_name]["total"]["Fz"] = FM_airplane_total[5].item()
                self._FM[airplane_name]["total"]["Mx"] = FM_airplane_total[6].item()
                self._FM[airplane_name]["total"]["My"] = FM_airplane_total[7].item()
                self._FM[airplane_name]["total"]["Mz"] = FM_airplane_total[8].item()

        end_time = time.time()
        return end_time-start_time


    def _rotate_aero_forces(self, F, u_inf):
        # Takes the force vector and coverts it to lift, drag, and sideforce

        # Determine direction vectors
        u_lift = np.cross(u_inf, [0.,1.,0.])
        u_lift = u_lift/np.linalg.norm(u_lift)
        u_side = np.cross(u_lift, u_inf)
        u_side = u_side/np.linalg.norm(u_side)

        # Drag force
        D = np.dot(F, u_inf)
        D_vec = D*u_inf
        
        # Lift force
        L = np.dot(F, u_lift)
        L_vec = L*u_lift
        
        # Side force
        S_vec = F-L_vec-D_vec
        S = np.dot(S_vec,u_side)

        return L,D,S


    def solve_forces(self, filename=None, non_dimensional=True, dimensional=True, verbose=False):
        """Solves the NLL equations to determine the forces and moments on the aircraft.

        Parameters
        ----------
        filename : str
            File to export the force and moment results to. Should be .json. If not specified, 
            results will not be exported to a file.

        non_dimensional : bool
            If this is set to True, nondimensional coefficients will be included in the results.
            Defaults to True.

        dimensional : bool
            If this is set to True, dimensional forces and moments will be included in the results.
            Defaults to True.

        verbose : bool
            Display the time it took to complete each portion of the calculation. 
            Defaults to False.

        Returns
        -------
        dict:
            Dictionary of forces and moments acting on each wing segment.
        """
        linear_time = self._solve_linear(verbose=verbose)
        nonlinear_time = 0.0
        if self._nonlinear_solver:
            nonlinear_time = self._solve_nonlinear(verbose=verbose)
        integrate_time = self._integrate_forces_and_moments(non_dimensional=non_dimensional, dimensional=dimensional, verbose=verbose)

        if verbose:
            print("Time to compute linear solution: {0} s".format(linear_time))
            print("Time to compute nonlinear solution: {0} s".format(nonlinear_time))
            print("Time to integrate forces: {0} s".format(integrate_time))
            total_time = linear_time+nonlinear_time+integrate_time
            print("Total time: {0} s".format(total_time))
            print("Solution rate: {0} Hz".format(1/(total_time)))

        # Output to file
        if filename is not None:
            with open(filename, 'w') as json_file_handle:
                json.dump(self._FM, json_file_handle, indent=4)

        # Let certain functions know the results are now available
        self._solved = True

        return self._FM


    def set_aircraft_state(self, state={}, aircraft_name=None):
        """Sets the state of the given aircraft.

        Parameters
        ----------
        state : dict
            Dictionary describing the state as specified in 
            'Creating Input Files for MachUp'. The state type may be 
            aerodynamic or rigid-body, regardless of how the 
            state was originally specified. Any values not given 
            default to their original defaults. The previous 
            state of the aircraft is in no way preserved.

        aircraft_name : str
            The name of the aircraft to set the state of. If there
            is only one aircraft in the scene, this does not need 
            to be specified.
        """

        # Specify the only aircraft if not already specified
        if aircraft_name is None:
            if self._num_aircraft == 1:
                aircraft_name = list(self._airplanes.keys())[0]
            else:
                raise IOError("Aircraft name must be specified if there is more than one aircraft in the scene.")

        # Determine wind velocity
        aircraft_position = state.get("position", [0,0,0])
        v_wind = self._get_wind(aircraft_position)

        # Set state and update precalcs for NLL
        self._airplanes[aircraft_name].set_state(state, v_wind=v_wind)
        self._perform_geometry_calculations()


    def set_aircraft_control_state(self, control_state={}, aircraft_name=None):
        """Sets the control state of the given aircraft.

        Parameters
        ----------
        control_state : dict
            Dictionary describing the control state. Each key value pair should be
            the name of the control and its deflection in degrees.

        aircraft_name : str
            The name of the aircraft to set the state of. If there
            is only one aircraft in the scene, this does not need 
            to be specified.
        """

        # Specify the only aircraft if not already specified
        if aircraft_name is None:
            if self._num_aircraft == 1:
                aircraft_name = list(self._airplanes.keys())[0]
            else:
                raise IOError("Aircraft name must be specified if there is more than one aircraft in the scene.")

        # Set state
        self._airplanes[aircraft_name].set_control_state(control_state)
        self._solved = False


    def display_wireframe(self, show_vortices=True, show_legend=False, filename=None):
        """Displays a 3D wireframe plot of the scene.

        Parameters
        ----------
        show_vortices : bool
            If this is set to True, the distribution of horseshoe vortices along each lifting surface will be 
            shown. Defaults to True.

        show_legend : bool
            If this is set to True, a legend will appear detailing which color corresponds to which wing segment.
            Otherwise, the wing segments are all black.

        filename : str
            File to save an image of the wireframe to. If specified, the wireframe will not be 
            automatically displayed. If not specified, the wireframe will display to the user 
            and not save.
        """

        # Setup 3D figure
        fig = plt.figure(figsize=plt.figaspect(1.0))
        ax = fig.gca(projection='3d')

        # This matters for setting up the plot axis limits
        first_segment = True

        # If the user wants the vortices displayed, make sure the linear NLL equation has been solved first
        if show_vortices and not self._solved:
            self._perform_geometry_calculations()
            self._solve_linear()

        index = 0

        # Loop through airplanes
        for airplane_name, airplane_object in self._airplanes.items():

            # Loop through segments
            for segment_name, segment_object in airplane_object.wing_segments.items():
                num_cps = segment_object._N
                cur_slice = slice(index, index+num_cps)

                # Get the outline points and transform to earth-fixed
                points = airplane_object.p_bar+quaternion_inverse_transform(airplane_object.q, segment_object.get_outline_points())

                # Decide if colors matter and the segment names need to be stored
                if show_legend:
                    ax.plot(points[:,0], points[:,1], points[:,2], '-', label=segment_name)
                else:
                    ax.plot(points[:,0], points[:,1], points[:,2], 'k-')

                # Add vortices
                if show_vortices:
                    vortex_points = np.zeros((num_cps*4,3))
                    vortex_points[::4,:] = self._P0[cur_slice]+self._P0_u_inf[cur_slice]*2*airplane_object.l_ref_lon
                    vortex_points[1:num_cps*4+1:4,:] = self._P0[cur_slice]
                    vortex_points[2:num_cps*4+2:4,:] = self._P1[cur_slice]
                    vortex_points[3:num_cps*4+3:4,:] = self._P1[cur_slice]+self._P1_u_inf[cur_slice]*2*airplane_object.l_ref_lon
                    ax.plot(vortex_points[:,0], vortex_points[:,1], vortex_points[:,2], 'b--')

                # Figure out if the segment just added increases any needed axis limits
                if first_segment:
                    x_lims = [min(points[:,0].flatten()), max(points[:,0].flatten())]
                    y_lims = [min(points[:,1].flatten()), max(points[:,1].flatten())]
                    z_lims = [min(points[:,2].flatten()), max(points[:,2].flatten())]
                    first_segment = False
                else:
                    x_lims = [min(x_lims[0], min(points[:,0].flatten())), max(x_lims[1], max(points[:,0].flatten()))]
                    y_lims = [min(y_lims[0], min(points[:,1].flatten())), max(y_lims[1], max(points[:,1].flatten()))]
                    z_lims = [min(z_lims[0], min(points[:,2].flatten())), max(z_lims[1], max(points[:,2].flatten()))]

                index += num_cps

        # Add legend
        if show_legend:
            ax.legend()

        # Set axis labels
        ax.set_xlabel('x')
        ax.set_ylabel('y')
        ax.set_zlabel('z')

        # Find out which axis has the widest limits
        x_diff = x_lims[1]-x_lims[0]
        y_diff = y_lims[1]-y_lims[0]
        z_diff = z_lims[1]-z_lims[0]
        max_diff = max([x_diff, y_diff, z_diff])

        # Determine the center of each set of axis limits
        x_cent = x_lims[0]+0.5*x_diff
        y_cent = y_lims[0]+0.5*y_diff
        z_cent = z_lims[0]+0.5*z_diff

        # Scale the axis limits so they all have the same width as the widest set
        x_lims[0] = x_cent-0.5*max_diff
        x_lims[1] = x_cent+0.5*max_diff

        y_lims[0] = y_cent-0.5*max_diff
        y_lims[1] = y_cent+0.5*max_diff

        z_lims[0] = z_cent-0.5*max_diff
        z_lims[1] = z_cent+0.5*max_diff

        # Set limits so it is a right-handed coordinate system with z pointing down
        ax.set_xlim3d(x_lims[1], x_lims[0])
        ax.set_ylim3d(y_lims[0], y_lims[1])
        ax.set_zlim3d(z_lims[1], z_lims[0])

        # Output figure
        if filename is not None:
            plt.savefig(filename)
            plt.close()
        else:
            plt.show()


    def aircraft_derivatives(self, aircraft=None, filename=None):
        """Determines the stability, damping, and control derivatives at the 
        current state. Uses a central difference sceme.

        Parameters
        ----------
        aircraft : str or list
            The name(s) of the aircraft to determine the aerodynamic derivatives 
            of. Defaults to all aircraft in the scene.

        filename : str
            File to export the results to. Defaults to no file.

        Returns
        -------
        dict
            A dictionary of stability, damping, and control derivatives.
        """
        derivs = {}

        # Specify the aircraft
        if aircraft is None:
            aircraft_names = list(self._airplanes.keys())
        elif isinstance(aircraft, list):
            aircraft_names = copy.copy(aircraft)
        elif isinstance(aircraft, str):
            aircraft_names = [aircraft]
        else:
            raise IOError("{0} is not an allowable aircraft name specification.".format(aircraft))

        for aircraft_name in aircraft_names:
            derivs[aircraft_name] = {}
            # Determine stability derivatives
            derivs[aircraft_name]["stability"] = self.aircraft_stability_derivatives(aircraft=aircraft_name)[aircraft_name]
        
            # Determine damping derivatives
            derivs[aircraft_name]["damping"] = self.aircraft_damping_derivatives(aircraft=aircraft_name)[aircraft_name]

            # Determine control derivatives
            derivs[aircraft_name]["control"] = self.aircraft_control_derivatives(aircraft=aircraft_name)[aircraft_name]

        # Export to file
        if filename is not None:
            with open(filename, 'w') as output_handle:
                json.dump(derivs, output_handle, indent=4)

        return derivs

    def aircraft_stability_derivatives(self, aircraft=None, dtheta=0.5):
        """Determines the stability derivatives at the current state. Uses 
        a central difference sceme.

        Parameters
        ----------
        aircraft : str or list
            The name(s) of the aircraft to determine the aerodynamic derivatives 
            of. Defaults to all aircraft in the scene.

        dtheta : float
            The finite difference in degrees used to perturb alpha and beta
            and determine the derivatives. Defaults to 0.5

        Returns
        -------
        dict
            A dictionary of stability derivatives.
        """
        derivs= {}

        # Specify the aircraft
        if aircraft is None:
            aircraft_names = list(self._airplanes.keys())
        elif isinstance(aircraft, list):
            aircraft_names = copy.copy(aircraft)
        elif isinstance(aircraft, str):
            aircraft_names = [aircraft]
        else:
            raise IOError("{0} is not an allowable aircraft name specification.".format(aircraft))

        for aircraft_name in aircraft_names:
            derivs[aircraft_name] = {}
            # Get current aerodynamic state
            alpha_0, beta_0,_ = self._airplanes[aircraft_name].get_aerodynamic_state()

            # Perturb forward in alpha
            self._airplanes[aircraft_name].set_aerodynamic_state(alpha=alpha_0+dtheta)
            self.solve_forces(dimensional=False)
            FM_dalpha_fwd = self._FM

            # Perturb backward in alpha
            self._airplanes[aircraft_name].set_aerodynamic_state(alpha=alpha_0-dtheta)
            self.solve_forces(dimensional=False)
            FM_dalpha_bwd = self._FM

            # Perturb forward in beta
            self._airplanes[aircraft_name].set_aerodynamic_state(alpha=alpha_0, beta=beta_0+dtheta) # We have to reset alpha on this one
            self.solve_forces(dimensional=False)
            FM_dbeta_fwd = self._FM

            # Perturb backward in beta
            self._airplanes[aircraft_name].set_aerodynamic_state(beta=beta_0-dtheta)
            self.solve_forces(dimensional=False)
            FM_dbeta_bwd = self._FM

            # Derivatives with respect to alpha
            diff = 1/(2*np.radians(dtheta)) # The derivative is in radians

            derivs[aircraft_name]["CL,a"] = (FM_dalpha_fwd[aircraft_name]["total"]["CL"]-FM_dalpha_bwd[aircraft_name]["total"]["CL"])*diff
            derivs[aircraft_name]["CD,a"] = (FM_dalpha_fwd[aircraft_name]["total"]["CD"]-FM_dalpha_bwd[aircraft_name]["total"]["CD"])*diff
            derivs[aircraft_name]["CS,a"] = (FM_dalpha_fwd[aircraft_name]["total"]["CS"]-FM_dalpha_bwd[aircraft_name]["total"]["CS"])*diff
            derivs[aircraft_name]["Cx,a"] = (FM_dalpha_fwd[aircraft_name]["total"]["Cx"]-FM_dalpha_bwd[aircraft_name]["total"]["Cx"])*diff
            derivs[aircraft_name]["Cy,a"] = (FM_dalpha_fwd[aircraft_name]["total"]["Cy"]-FM_dalpha_bwd[aircraft_name]["total"]["Cy"])*diff
            derivs[aircraft_name]["Cz,a"] = (FM_dalpha_fwd[aircraft_name]["total"]["Cz"]-FM_dalpha_bwd[aircraft_name]["total"]["Cz"])*diff
            derivs[aircraft_name]["Cl,a"] = (FM_dalpha_fwd[aircraft_name]["total"]["Cl"]-FM_dalpha_bwd[aircraft_name]["total"]["Cl"])*diff
            derivs[aircraft_name]["Cm,a"] = (FM_dalpha_fwd[aircraft_name]["total"]["Cm"]-FM_dalpha_bwd[aircraft_name]["total"]["Cm"])*diff
            derivs[aircraft_name]["Cn,a"] = (FM_dalpha_fwd[aircraft_name]["total"]["Cn"]-FM_dalpha_bwd[aircraft_name]["total"]["Cn"])*diff

            # Derivatives with respect to beta
            derivs[aircraft_name]["CL,B"] = (FM_dbeta_fwd[aircraft_name]["total"]["CL"]-FM_dbeta_bwd[aircraft_name]["total"]["CL"])*diff
            derivs[aircraft_name]["CD,B"] = (FM_dbeta_fwd[aircraft_name]["total"]["CD"]-FM_dbeta_bwd[aircraft_name]["total"]["CD"])*diff
            derivs[aircraft_name]["CS,B"] = (FM_dbeta_fwd[aircraft_name]["total"]["CS"]-FM_dbeta_bwd[aircraft_name]["total"]["CS"])*diff
            derivs[aircraft_name]["Cx,B"] = (FM_dbeta_fwd[aircraft_name]["total"]["Cx"]-FM_dbeta_bwd[aircraft_name]["total"]["Cx"])*diff
            derivs[aircraft_name]["Cy,B"] = (FM_dbeta_fwd[aircraft_name]["total"]["Cy"]-FM_dbeta_bwd[aircraft_name]["total"]["Cy"])*diff
            derivs[aircraft_name]["Cz,B"] = (FM_dbeta_fwd[aircraft_name]["total"]["Cz"]-FM_dbeta_bwd[aircraft_name]["total"]["Cz"])*diff
            derivs[aircraft_name]["Cl,B"] = (FM_dbeta_fwd[aircraft_name]["total"]["Cl"]-FM_dbeta_bwd[aircraft_name]["total"]["Cl"])*diff
            derivs[aircraft_name]["Cm,B"] = (FM_dbeta_fwd[aircraft_name]["total"]["Cm"]-FM_dbeta_bwd[aircraft_name]["total"]["Cm"])*diff
            derivs[aircraft_name]["Cn,B"] = (FM_dbeta_fwd[aircraft_name]["total"]["Cn"]-FM_dbeta_bwd[aircraft_name]["total"]["Cn"])*diff
        
            # Reset aerodynamic state
            self._airplanes[aircraft_name].set_aerodynamic_state(alpha=alpha_0, beta=beta_0)
            self._solved = False

        return derivs


    def aircraft_damping_derivatives(self, aircraft=None, dtheta_dot=0.005):
        """Determines the damping derivatives at the current state. Uses 
        a central difference sceme. Note, the damping derivatives are non-
        dimensionalized with respect to 2V/l_ref_lat and 2V/l_ref_lon.

        Parameters
        ----------
        aircraft : str or list
            The name(s) of the aircraft to determine the aerodynamic derivatives 
            of. Defaults to all aircraft in the scene.

        dtheta_dot : float
            The finite difference used to perturb the angular rates of the aircraft
            and determine the derivatives. Given in radians per second. Defaults to 0.005.

        Returns
        -------
        dict
            A dictionary of damping derivatives.
        """
        derivs = {}

        # Specify the aircraft
        if aircraft is None:
            aircraft_names = list(self._airplanes.keys())
        elif isinstance(aircraft, list):
            aircraft_names = copy.copy(aircraft)
        elif isinstance(aircraft, str):
            aircraft_names = [aircraft]
        else:
            raise IOError("{0} is not an allowable aircraft name specification.".format(aircraft))

        for aircraft_name in aircraft_names:
            derivs[aircraft_name] = {}
            # Get current aerodynamic state
            _,_,vel_0 = self._airplanes[aircraft_name].get_aerodynamic_state()

            # Determine current angular rates
            omega_0 = self._airplanes[aircraft_name].w

            # Perturb forward in roll rate
            omega_pert_p_fwd = copy.copy(omega_0)
            omega_pert_p_fwd[0] += dtheta_dot
            self._airplanes[aircraft_name].w = omega_pert_p_fwd
            self.solve_forces(dimensional=False)
            FM_dp_fwd = self._FM

            # Perturb backward in roll rate
            omega_pert_p_bwd = copy.copy(omega_0)
            omega_pert_p_bwd[0] -= dtheta_dot
            self._airplanes[aircraft_name].w = omega_pert_p_bwd
            self.solve_forces(dimensional=False)
            FM_dp_bwd = self._FM

            # Perturb forward in pitch rate
            omega_pert_q_fwd = copy.copy(omega_0)
            omega_pert_q_fwd[1] += dtheta_dot
            self._airplanes[aircraft_name].w = omega_pert_q_fwd
            self.solve_forces(dimensional=False)
            FM_dq_fwd = self._FM

            # Perturb backward in pitch rate
            omega_pert_q_bwd = copy.copy(omega_0)
            omega_pert_q_bwd[1] -= dtheta_dot
            self._airplanes[aircraft_name].w = omega_pert_q_bwd
            self.solve_forces(dimensional=False)
            FM_dq_bwd = self._FM

            # Perturb forward in yaw rate
            omega_pert_r_fwd = copy.copy(omega_0)
            omega_pert_r_fwd[2] += dtheta_dot
            self._airplanes[aircraft_name].w = omega_pert_r_fwd
            self.solve_forces(dimensional=False)
            FM_dr_fwd = self._FM

            # Perturb backward in yaw rate
            omega_pert_r_bwd = copy.copy(omega_0)
            omega_pert_r_bwd[2] -= dtheta_dot
            self._airplanes[aircraft_name].w = omega_pert_r_bwd
            self.solve_forces(dimensional=False)
            FM_dr_bwd = self._FM

            # Reset state
            self._airplanes[aircraft_name].w = omega_0
            self._solved = False

            # Compute derivatives
            _, c, b = self.get_aircraft_reference_geometry(aircraft=aircraft_name)
            lat_non_dim = 2*vel_0/b
            lon_non_dim = 2*vel_0/c
            dx_inv = 1/(2*dtheta_dot)

            # With respect to roll rate
            derivs[aircraft_name]["CL,pbar"] = (FM_dp_fwd[aircraft_name]["total"]["CL"]-FM_dp_bwd[aircraft_name]["total"]["CL"])*dx_inv*lat_non_dim
            derivs[aircraft_name]["CD,pbar"] = (FM_dp_fwd[aircraft_name]["total"]["CD"]-FM_dp_bwd[aircraft_name]["total"]["CD"])*dx_inv*lat_non_dim
            derivs[aircraft_name]["CS,pbar"] = (FM_dp_fwd[aircraft_name]["total"]["CS"]-FM_dp_bwd[aircraft_name]["total"]["CS"])*dx_inv*lat_non_dim
            derivs[aircraft_name]["Cx,pbar"] = (FM_dp_fwd[aircraft_name]["total"]["Cx"]-FM_dp_bwd[aircraft_name]["total"]["Cx"])*dx_inv*lat_non_dim
            derivs[aircraft_name]["Cy,pbar"] = (FM_dp_fwd[aircraft_name]["total"]["Cy"]-FM_dp_bwd[aircraft_name]["total"]["Cy"])*dx_inv*lat_non_dim
            derivs[aircraft_name]["Cz,pbar"] = (FM_dp_fwd[aircraft_name]["total"]["Cz"]-FM_dp_bwd[aircraft_name]["total"]["Cz"])*dx_inv*lat_non_dim
            derivs[aircraft_name]["Cl,pbar"] = (FM_dp_fwd[aircraft_name]["total"]["Cl"]-FM_dp_bwd[aircraft_name]["total"]["Cl"])*dx_inv*lat_non_dim
            derivs[aircraft_name]["Cm,pbar"] = (FM_dp_fwd[aircraft_name]["total"]["Cm"]-FM_dp_bwd[aircraft_name]["total"]["Cm"])*dx_inv*lat_non_dim
            derivs[aircraft_name]["Cn,pbar"] = (FM_dp_fwd[aircraft_name]["total"]["Cn"]-FM_dp_bwd[aircraft_name]["total"]["Cn"])*dx_inv*lat_non_dim

            # With respect to pitch rate*dx_inv
            derivs[aircraft_name]["CL,qbar"] = (FM_dq_fwd[aircraft_name]["total"]["CL"]-FM_dq_bwd[aircraft_name]["total"]["CL"])*dx_inv*lon_non_dim
            derivs[aircraft_name]["CD,qbar"] = (FM_dq_fwd[aircraft_name]["total"]["CD"]-FM_dq_bwd[aircraft_name]["total"]["CD"])*dx_inv*lon_non_dim
            derivs[aircraft_name]["CS,qbar"] = (FM_dq_fwd[aircraft_name]["total"]["CS"]-FM_dq_bwd[aircraft_name]["total"]["CS"])*dx_inv*lon_non_dim
            derivs[aircraft_name]["Cx,qbar"] = (FM_dq_fwd[aircraft_name]["total"]["Cx"]-FM_dq_bwd[aircraft_name]["total"]["Cx"])*dx_inv*lon_non_dim
            derivs[aircraft_name]["Cy,qbar"] = (FM_dq_fwd[aircraft_name]["total"]["Cy"]-FM_dq_bwd[aircraft_name]["total"]["Cy"])*dx_inv*lon_non_dim
            derivs[aircraft_name]["Cz,qbar"] = (FM_dq_fwd[aircraft_name]["total"]["Cz"]-FM_dq_bwd[aircraft_name]["total"]["Cz"])*dx_inv*lon_non_dim
            derivs[aircraft_name]["Cl,qbar"] = (FM_dq_fwd[aircraft_name]["total"]["Cl"]-FM_dq_bwd[aircraft_name]["total"]["Cl"])*dx_inv*lon_non_dim
            derivs[aircraft_name]["Cm,qbar"] = (FM_dq_fwd[aircraft_name]["total"]["Cm"]-FM_dq_bwd[aircraft_name]["total"]["Cm"])*dx_inv*lon_non_dim
            derivs[aircraft_name]["Cn,qbar"] = (FM_dq_fwd[aircraft_name]["total"]["Cn"]-FM_dq_bwd[aircraft_name]["total"]["Cn"])*dx_inv*lon_non_dim

            # With respect to yaw rate*dx_inv
            derivs[aircraft_name]["CL,rbar"] = (FM_dr_fwd[aircraft_name]["total"]["CL"]-FM_dr_bwd[aircraft_name]["total"]["CL"])*dx_inv*lat_non_dim
            derivs[aircraft_name]["CD,rbar"] = (FM_dr_fwd[aircraft_name]["total"]["CD"]-FM_dr_bwd[aircraft_name]["total"]["CD"])*dx_inv*lat_non_dim
            derivs[aircraft_name]["CS,rbar"] = (FM_dr_fwd[aircraft_name]["total"]["CS"]-FM_dr_bwd[aircraft_name]["total"]["CS"])*dx_inv*lat_non_dim
            derivs[aircraft_name]["Cx,rbar"] = (FM_dr_fwd[aircraft_name]["total"]["Cx"]-FM_dr_bwd[aircraft_name]["total"]["Cx"])*dx_inv*lat_non_dim
            derivs[aircraft_name]["Cy,rbar"] = (FM_dr_fwd[aircraft_name]["total"]["Cy"]-FM_dr_bwd[aircraft_name]["total"]["Cy"])*dx_inv*lat_non_dim
            derivs[aircraft_name]["Cz,rbar"] = (FM_dr_fwd[aircraft_name]["total"]["Cz"]-FM_dr_bwd[aircraft_name]["total"]["Cz"])*dx_inv*lat_non_dim
            derivs[aircraft_name]["Cl,rbar"] = (FM_dr_fwd[aircraft_name]["total"]["Cl"]-FM_dr_bwd[aircraft_name]["total"]["Cl"])*dx_inv*lat_non_dim
            derivs[aircraft_name]["Cm,rbar"] = (FM_dr_fwd[aircraft_name]["total"]["Cm"]-FM_dr_bwd[aircraft_name]["total"]["Cm"])*dx_inv*lat_non_dim
            derivs[aircraft_name]["Cn,rbar"] = (FM_dr_fwd[aircraft_name]["total"]["Cn"]-FM_dr_bwd[aircraft_name]["total"]["Cn"])*dx_inv*lat_non_dim

        return derivs


    def aircraft_control_derivatives(self, aircraft=None, dtheta=0.5):
        """Determines the control derivatives at the current state. Uses 
        a central difference sceme.

        Parameters
        ----------
        aircraft : str or list
            The name(s) of the aircraft to determine the aerodynamic derivatives 
            of. Defaults to all aircraft in the scene.

        dtheta : float
            The finite difference used to perturb the controls in degrees
            and determine the derivatives. Defaults to 0.5

        Returns
        -------
        dict
            A dictionary of control derivatives with respect to deflection in 
            radians.
        """
        derivs = {}

        # Specify the aircraft
        if aircraft is None:
            aircraft_names = self._airplanes.keys()
        elif isinstance(aircraft, list):
            aircraft_names = copy.copy(aircraft)
        elif isinstance(aircraft, str):
            aircraft_names = [aircraft]
        else:
            raise IOError("{0} is not an allowable aircraft name specification.".format(aircraft))

        for aircraft_name in aircraft_names:
            derivs[aircraft_name] = {}
            aircraft_object = self._airplanes[aircraft_name]
            curr_control_state = copy.deepcopy(aircraft_object.current_control_state)
            pert_control_state = copy.deepcopy(curr_control_state)

            # Loop through available controls
            for control_name in aircraft_object.control_names:

                curr_control_val = curr_control_state.get(control_name, 0.0)

                #Perturb forward
                pert_control_state[control_name] = curr_control_val + dtheta
                aircraft_object.set_control_state(control_state=pert_control_state)
                FM_fwd = self.solve_forces(dimensional=False)

                #Perturb forward
                pert_control_state[control_name] = curr_control_val - dtheta
                aircraft_object.set_control_state(control_state=pert_control_state)
                FM_bwd = self.solve_forces(dimensional=False)

                # Reset state
                pert_control_state[control_name] = curr_control_val
                aircraft_object.set_control_state(control_state=pert_control_state)
                self._solved = False

                # Calculate derivatives
                diff = 2*np.radians(dtheta)

                derivs[aircraft_name]["CL,d"+control_name] = (FM_fwd[aircraft_name]["total"]["CL"]-FM_bwd[aircraft_name]["total"]["CL"])/diff
                derivs[aircraft_name]["CD,d"+control_name] = (FM_fwd[aircraft_name]["total"]["CD"]-FM_bwd[aircraft_name]["total"]["CD"])/diff
                derivs[aircraft_name]["CS,d"+control_name] = (FM_fwd[aircraft_name]["total"]["CS"]-FM_bwd[aircraft_name]["total"]["CS"])/diff
                derivs[aircraft_name]["Cx,d"+control_name] = (FM_fwd[aircraft_name]["total"]["Cx"]-FM_bwd[aircraft_name]["total"]["Cx"])/diff
                derivs[aircraft_name]["Cy,d"+control_name] = (FM_fwd[aircraft_name]["total"]["Cy"]-FM_bwd[aircraft_name]["total"]["Cy"])/diff
                derivs[aircraft_name]["Cz,d"+control_name] = (FM_fwd[aircraft_name]["total"]["Cz"]-FM_bwd[aircraft_name]["total"]["Cz"])/diff
                derivs[aircraft_name]["Cl,d"+control_name] = (FM_fwd[aircraft_name]["total"]["Cl"]-FM_bwd[aircraft_name]["total"]["Cl"])/diff
                derivs[aircraft_name]["Cm,d"+control_name] = (FM_fwd[aircraft_name]["total"]["Cm"]-FM_bwd[aircraft_name]["total"]["Cm"])/diff
                derivs[aircraft_name]["Cn,d"+control_name] = (FM_fwd[aircraft_name]["total"]["Cn"]-FM_bwd[aircraft_name]["total"]["Cn"])/diff

        return derivs


    def aircraft_pitch_trim(self, pitch_control="elevator", filename=None, set_trim_state=True, verbose=False):
        """Returns the required angle of attack and elevator deflection for trim at the current state.
        THIS SHOULD ONLY BE USED IN THE CASE OF ONE AIRCRAFT IN THE SCENE AND NO WIND.

        Parameters
        ----------
        pitch_control : str
            The name of the control that should be used to trim in pitch. Defaults to "elevator".

        filename : str
            File to output the results to. Defaults to no file.

        set_trim_state : bool
            If set to True, once trim is determined, the state of the aircraft will be set to this trim state. If
            False, the state of the aircraft will return to what it was before this method was called. Defaults 
            to True.

        verbose : bool
            If set to true, information will be output about the progress of Newton's method. Defaults to 
            False.

        Returns
        -------
        dict
            The angle of attack and deflection of the specified control required to trim the aircraft in 
            pitch in the current state.
        """
        trim_angles = {}

        if verbose: print("\nTrimming...")

        # Make sure there is only one aircraft in the scene and the wind is constant
        aircraft_names = list(self._airplanes.keys())
        if len(aircraft_names) != 1:
            raise IOError("aircraft_pitch_trim() may not be used when there is more than one aircraft in the scene.")
        try:
            self._constant_wind
        except:
            raise IOError("aircraft_pitch_trim() may not be used when the wind is not constant.")

        # Get the aircraft object
        aircraft_name = aircraft_names[0]
        airplane_object = self._airplanes[aircraft_name]

        # Setup output
        if verbose:
            print("Trimming {0} using {1}.".format(aircraft_name, pitch_control))
            print("{0:<20}{1:<20}{2:<25}{3:<25}".format("Alpha", pitch_control, "Lift Residual", "Moment Residual"))

        # Store the current orientation, angle of attack, and control deflection
        v_wind = self._get_wind(airplane_object.p_bar)
        q0 = copy.copy(airplane_object.q)
        alpha_original,_,_ = airplane_object.get_aerodynamic_state(v_wind=v_wind)
        controls_original = copy.copy(airplane_object.current_control_state)

        # Get residuals
        R = self._get_aircraft_pitch_trim_residuals(aircraft_name)

        # Declare initials
        controls = copy.copy(controls_original)
        alpha0 = copy.copy(alpha_original)
        try:
            delta_flap0 = copy.copy(controls_original[pitch_control])
        except KeyError:
            raise IOError("{0} has no {1}. Cannot be trimmed in pitch.".format(aircraft_name, pitch_control))
        J = np.zeros((2,2))

        if verbose: print("{0:<20}{1:<20}{2:<25}{3:<25}".format(alpha0, delta_flap0, R[0], R[1]))

        # Iterate until residuals go to zero.
        while (abs(R)>1e-10).any():

            # Determine Jacobian
            stab_derivs = self.aircraft_stability_derivatives()
            cont_derivs = self.aircraft_control_derivatives()
            J[0,0] = stab_derivs[aircraft_name]["CL,a"]
            J[0,1] = cont_derivs[aircraft_name]["CL,d"+pitch_control]
            J[1,0] = stab_derivs[aircraft_name]["Cm,a"]
            J[1,1] = cont_derivs[aircraft_name]["Cm,d"+pitch_control]

            # Calculate update
            delta = np.linalg.solve(J,-R)

            # Update angle of attack
            alpha1 = alpha0 + np.degrees(delta[0])
            airplane_object.set_aerodynamic_state(alpha=alpha1)

            # Update control
            delta_flap1 = delta_flap0 + np.degrees(delta[1])
            controls[pitch_control] = delta_flap1
            airplane_object.set_control_state(controls)

            # Update for next iteration
            alpha0 = alpha1
            delta_flap0 = delta_flap1

            # Determine new residuals
            R = self._get_aircraft_pitch_trim_residuals(aircraft_name=aircraft_name)

            if verbose: print("{0:<20}{1:<20}{2:<25}{3:<25}".format(alpha0, delta_flap0, R[0], R[1]))

        trim_angles[aircraft_name] = {
            "alpha" : alpha1,
            pitch_control : delta_flap1
        }

        # If the user wants, set the state to the new trim state
        if set_trim_state:
            airplane_object.set_aerodynamic_state(alpha=alpha1)
            self.set_aircraft_control_state({pitch_control : delta_flap1}, aircraft_name=aircraft_name)

        else: # Return to the original state
            airplane_object.set_aerodynamic_state(alpha=alpha_original)
            self.set_aircraft_control_state(controls_original, aircraft_name=aircraft_name)

        # Output results to file
        if filename is not None:
            with open(filename, 'w') as file_handle:
                json.dump(trim_angles, file_handle, indent=4)

        return trim_angles


    def _get_aircraft_pitch_trim_residuals(self, aircraft_name):
        # Returns the residual force in the earth-fixed z-direction and the residual moment about the body y-axis
        FM = self.solve_forces(dimensional=False)

        # Balance lift and weight with zero moment
        RL = FM[aircraft_name]["total"]["CL"]-self._airplanes[aircraft_name].W/(self._get_aircraft_q_inf(aircraft_name)*self._airplanes[aircraft_name].S_w)
        Rm = FM[aircraft_name]["total"]["Cm"]

        return np.array([RL, Rm])


    def _get_aircraft_q_inf(self, aircraft_name):
        # Returns the dynamic pressure for the given aircraft
        aircraft_object = self._airplanes[aircraft_name]
        rho = self._get_density(aircraft_object.p_bar)
        v_wind = self._get_wind(aircraft_object.p_bar)
        V = np.linalg.norm(aircraft_object.v-v_wind)
        return 0.5*rho*V*V


    def aircraft_aero_center(self, aircraft=None, filename=None, verbose=False):
        """Returns the location of the aerodynamic center of the aircraft at the current state.

        Parameters
        ----------
        aircraft : str or list
            The name(s) of the aircraft to determine the aerodynamic center 
            of. Defaults to all aircraft in the scene.

        filename : str
            Name of a .json file to output the aerodynamic center locations to.
            Defaults to no file.

        verbose : bool
            If set to true, information will be output about the progress of Newton's method. Defaults to 
            False.

        Returns
        -------
        AC_data : dict
            The location of the aerodynamic center in body-fixed coordinates for each aircraft and the moment coefficient about the AC. Structured as:

            {
                "<AIRCRAFT_NAME>" : {
                    "aero_center" : [x_ac, y_ac, z_ac],
                    "Cm_ac" : Cm_ac
                }
            }
        """

        # Specify the aircraft
        if aircraft is None:
            aircraft_names = self._airplanes.keys()
        elif isinstance(aircraft, list):
            aircraft_names = copy.copy(aircraft)
        elif isinstance(aircraft, str):
            aircraft_names = list(aircraft)
        else:
            raise IOError("{0} is not an allowable aircraft name specification.".format(aircraft))

        ac_loc = {}

        # Loop through aircraft
        for aircraft_name in aircraft_names:
            if verbose: print("Calculating the aerodynamic center for {0}...".format(aircraft_name))
            airplane_object = self._airplanes[aircraft_name]
            v_wind = self._get_wind(airplane_object.p_bar)

            # Calculate derivatives
            if verbose: print("Calculating derivatives...")
            # Original state
            FM1 = self.solve_forces(dimensional=False)[aircraft_name]["total"]

            a0, B0, V0 = airplane_object.get_aerodynamic_state(v_wind=v_wind)
            delta = 0.5
            delta2 = delta*delta

            # Perturb forward
            airplane_object.set_aerodynamic_state(alpha=a0-delta, beta=B0, velocity=V0, v_wind=v_wind)
            FM0 = self.solve_forces(dimensional=False)[aircraft_name]["total"]

            # Perturb backward
            airplane_object.set_aerodynamic_state(alpha=a0+delta, beta=B0, velocity=V0, v_wind=v_wind)
            FM2 = self.solve_forces(dimensional=False)[aircraft_name]["total"]

            # Reset aircraft state
            airplane_object.set_aerodynamic_state(alpha=a0, beta=B0, velocity=V0, v_wind=v_wind)
            self._solved = False

            # First derivatives
            CA_a = (-FM2["Cx"]+FM0["Cx"])/(2.0*delta)
            CN_a = (-FM2["Cz"]+FM0["Cz"])/(2.0*delta)
            Cm_a = (FM2["Cm"]-FM0["Cm"])/(2.0*delta)

            # Second derivatives
            CA_a2 = (-FM2["Cx"]+2.0*FM1["Cx"]-FM0["Cx"])/delta2
            CN_a2 = (-FM2["Cz"]+2.0*FM1["Cz"]-FM0["Cz"])/delta2
            Cm_a2 = (FM2["Cm"]-2.0*FM1["Cm"]+FM0["Cm"])/delta2

            # Calculate locations (Mech of Flight Eqs. 4.8.29-31)
            if verbose: print("Calculating AC location...")
            denom = CN_a*CA_a2-CA_a*CN_a2
            x_ac = (CA_a*Cm_a2-Cm_a*CA_a2)/denom
            z_ac = (CN_a*Cm_a2-Cm_a*CN_a2)/denom

            # Moment at aerodynamic center
            Cm_ac = FM1["Cm"]-x_ac*FM1["Cz"]+z_ac*FM1["Cx"]

            # Redimensionalize
            l_ref = airplane_object.l_ref_lon
            ac_loc[aircraft_name] = {
                "aero_center" : [-x_ac*l_ref+airplane_object.CG[0], 0.0, -z_ac*l_ref+airplane_object.CG[2]],
                "Cm_ac" : Cm_ac
            }

        if filename is not None:
            with open(filename, 'w') as output_handle:
                json.dump(ac_loc, output_handle, indent=4)

        return ac_loc


    def distributions(self, filename=None, make_plots=[]):
        """Returns various parameters, as well as forces and moments, at each control point for all
        aircraft at the current state. solve_forces() should be called before this function. 
        Angular distributions are given in radians.

        Parameters
        ----------
        filename : str
            Output file to write the distributions to. Saves as a .txt file. Defaults to no file.

        make_plots : list
            List of keys from the dist dictionary to make plots of. A plot of the parameter as a function 
            of span fraction for each wing segment will then be generated and saved. This can create 
            a lot of plots!

        Returns
        -------
        dist : dict
            A dictionary containing lists of each parameter at each control point. The keys are the
            aircraft names. The nested keys are then "span_frac", "cpx", "cpy", "cpz", "chord", "twist", 
            "dihedral", "sweep", "area", "alpha", "Re", "M", "section_CL", "section_Cm", "section_parasitic_CD", 
            and "section_aL0".
        """

        # Make sure the LL equations have been solved in this state
        if not self._solved:
            self.solve_forces()

        # Make sure alpha has been calculated.
        v_i = np.sum(self._V_ji*self._Gamma[:,np.newaxis,np.newaxis], axis=0)
        v_i += self._cp_v_inf
        v_ni = np.einsum('ij,ij->i', v_i, self._u_n)
        v_ai = np.einsum('ij,ij->i', v_i, self._u_a)
        self._alpha = np.arctan2(v_ni, v_ai)

        dist = {}

        index = 0

        # Setup table for saving to .txt file
        if filename is not None:
            item_types = [("aircraft", "U18"),
                          ("segment", "U18"),
                          ("span_frac", "float"),
                          ("cpx", "float"),
                          ("cpy", "float"),
                          ("cpz", "float"),
                          ("chord", "float"),
                          ("twist", "float"),
                          ("dihedral", "float"),
                          ("sweep", "float"),
                          ("area", "float"),
                          ("alpha", "float"),
                          ("Re", "float"),
                          ("M", "float"),
                          ("section_CL", "float"),
                          ("section_Cm", "float"),
                          ("section_parasitic_CD", "float"),
                          ("section_aL0","float")]

            table_data = np.zeros(self._N, dtype=item_types)


        # Loop through airplanes
        for i, airplane_name in enumerate(self._airplane_names):
            airplane_object = self._airplanes[airplane_name]
            airplane_cps = airplane_object.get_num_cps()
            dist[airplane_name] = {}

            # Loop through segments
            for segment_name in self._segment_names[i]:
                segment_object = airplane_object.wing_segments[segment_name]
                num_cps = segment_object._N
                cur_slice = slice(index, index+num_cps)
                dist[airplane_name][segment_name] = {}

                # Control point locations
                dist[airplane_name][segment_name]["span_frac"] = list(segment_object._cp_span_locs)
                dist[airplane_name][segment_name]["cpx"] = list(self._PC[cur_slice,0])
                dist[airplane_name][segment_name]["cpy"] = list(self._PC[cur_slice,1])
                dist[airplane_name][segment_name]["cpz"] = list(self._PC[cur_slice,2])

                # Geometry
                dist[airplane_name][segment_name]["chord"] = list(self._c_bar[cur_slice])
                dist[airplane_name][segment_name]["twist"] = list(segment_object.twist_cp)
                dist[airplane_name][segment_name]["dihedral"] = list(segment_object.dihedral_cp)
                dist[airplane_name][segment_name]["sweep"] = list(segment_object.sweep_cp)
                dist[airplane_name][segment_name]["area"] = list(self._dS[cur_slice])

                # Airfoil info
                dist[airplane_name][segment_name]["section_CL"] = list(self._dL[cur_slice]/(self._q_inf[cur_slice]*self._dS[cur_slice]))
                dist[airplane_name][segment_name]["section_Cm"] = list(self._Cm[cur_slice])
                dist[airplane_name][segment_name]["section_parasitic_CD"] = list(self._CD[cur_slice])
                dist[airplane_name][segment_name]["section_aL0"] = list(self._aL0[cur_slice])
                dist[airplane_name][segment_name]["alpha"] = list(np.degrees(self._alpha[cur_slice]))
                dist[airplane_name][segment_name]["Re"] = list(self._Re[cur_slice])
                dist[airplane_name][segment_name]["M"] = list(self._M[cur_slice])

                # Save to data table
                if filename is not None:
                    # Names
                    table_data[cur_slice]["aircraft"] = airplane_name
                    table_data[cur_slice]["segment"] = segment_name

                    # Control point locations
                    table_data[cur_slice]["span_frac"] = dist[airplane_name][segment_name]["span_frac"]
                    table_data[cur_slice]["cpx"] = dist[airplane_name][segment_name]["cpx"]
                    table_data[cur_slice]["cpy"] = dist[airplane_name][segment_name]["cpy"]
                    table_data[cur_slice]["cpz"] = dist[airplane_name][segment_name]["cpz"]

                    # Geometry
                    table_data[cur_slice]["chord"] = dist[airplane_name][segment_name]["chord"]
                    table_data[cur_slice]["twist"] = dist[airplane_name][segment_name]["twist"]
                    table_data[cur_slice]["dihedral"] = dist[airplane_name][segment_name]["dihedral"]
                    table_data[cur_slice]["sweep"] = dist[airplane_name][segment_name]["sweep"]
                    table_data[cur_slice]["area"] = dist[airplane_name][segment_name]["area"]

                    # Airfoil info
                    table_data[cur_slice]["section_CL"] = dist[airplane_name][segment_name]["section_CL"]
                    table_data[cur_slice]["section_Cm"] = dist[airplane_name][segment_name]["section_Cm"]
                    table_data[cur_slice]["section_parasitic_CD"] = dist[airplane_name][segment_name]["section_parasitic_CD"]
                    table_data[cur_slice]["section_aL0"] = dist[airplane_name][segment_name]["section_aL0"]
                    table_data[cur_slice]["alpha"] = dist[airplane_name][segment_name]["alpha"]
                    table_data[cur_slice]["Re"] = dist[airplane_name][segment_name]["Re"]
                    table_data[cur_slice]["M"] = dist[airplane_name][segment_name]["M"]

                index += num_cps

        # Save distributions to .txt file
        if filename is not None:
            
            # Define header and output format
            header = "{:<21}{:<21}{:<21}{:<21}{:<21}{:<21}{:<21}{:<21}{:<21}{:<21}{:<21}{:<21}{:<21}{:<21}{:<21}{:<21}{:<21}{:<21}".format(
                "Aircraft", "Segment", "Span Fraction", "Control (x)", "Control (y)", "Control (z)", "Chord", "Twist", "Dihedral", "Sweep", "Area", "Alpha",
                "Re", "M", "CL", "Cm", "Parasitic CD", "Zero-Lift Alpha")
            format_string = "%-20s %-20s %20.12e %20.12e %20.12e %20.12e %20.12e %20.12e %20.12e %20.12e %20.12e %20.12e %20.12e %20.12e %20.12e %20.12e %20.12e %20.12e"

            # Save
            np.savetxt(filename, table_data, fmt=format_string, header=header)

        # Create plots specified by the user
        for param in make_plots:
            for aircraft_name in self._airplane_names:
                for segment_name, segment_dist in dist[aircraft_name].items():
                    plt.figure()
                    plt.plot(segment_dist["span_frac"], segment_dist[param])
                    plt.xlabel("Span Fraction")
                    plt.ylabel(param)
                    plt.title(segment_name)
                    plt.savefig("{0}_{1}_{2}_vs_span_fraction".format(aircraft_name, segment_name, param))
                    plt.close()

        return dist

    def get_aircraft_reference_geometry(self, aircraft=None):
        """Returns the reference geometries for the specified aircraft.

        Parameters
        ----------
        aircraft_name : str
            The name of the aircraft to get the reference params for. Does
            not need to be specified if there is only one aircraft in the 
            scene.

        Returns
        -------
        S_w : float
            Reference area
        
        l_ref_lon : float
            Longitudinal reference length

        l_ref_lat : float
            Lateral reference length
        """

        # Specify the only aircraft if not already specified
        if aircraft is None:
            if self._num_aircraft == 1:
                aircraft_name = list(self._airplanes.keys())[0]
            else:
                raise IOError("Aircraft name must be specified if there is more than one aircraft in the scene.")

        airplane_object = self._airplanes[aircraft]
        return airplane_object.S_w, airplane_object.l_ref_lon, airplane_object.l_ref_lat


<<<<<<< HEAD
    def aircraft_mean_aerodynamic_chord(self, aircraft=None, filename=None, verbose=False):
        """Returns the mean aerodynamic chord (MAC) for the specified aircraft.

        Parameters
        ----------
        aircraft_name : str
            The name of the aircraft to get the reference params for. Does
            not need to be specified if there is only one aircraft in the 
            scene.

        filename : str
            JSON file to export the MAC data to. Defaults to None.

        Returns
        -------
        MAC : dict
            MAC data for each aircraft. Structured as 

                {
                    "<AIRCRAFT_NAME>" : {
                        "length" : mean aerodynamic chord length,
                        "C_point" : location of the quarter chord of the MAC determined by Eq. 2.6.2 from Nickel and Wohlfahrt "Tailless Aircraft",
                        "25%_MAC_loc" : location of the quarter chord of the local section chord which matches the MAC; returns None for rectangular wings
                    }
                }
            
            The two location definitions for the MAC will only match for certain situations (i.e. unswept wings, simple tapered wings, and circular wings).
            It is assumed the user understands the assumptions made in determining each position and will treat the information accordingly. The C-point is 
            typically regarded as a more accurate estimate of the wing aerodynamic center (it is the aerodynamic center assuming a constant section lift 
            coefficient distribution).
=======
    def export_stl(self, filename, section_resolution=200, aircraft=None):
        """Generates a 3D model of the aircraft. If only one aircraft is specified, the model is centered on that
        aircraft's origin. If more than one aircraft is specified, the model is centered on the origin of the earth-
        fixed coordinate system.

        Parameters
        ----------
        filename: str
            Name of the file to export the model to. Must be .stl.

        section_resolution : int
            Number of points to use in dicretizing the airfoil section outlines. Defaults to 200.

        aircraft : str or list
            Name(s) of the aircraft to include in the model. Defaults to all aircraft in the scene.
>>>>>>> feea5915
        """

        # Specify the aircraft
        if aircraft is None:
<<<<<<< HEAD
            aircraft_names = self._airplanes.keys()
=======
            aircraft_names = list(self._airplanes.keys())
>>>>>>> feea5915
        elif isinstance(aircraft, list):
            aircraft_names = copy.copy(aircraft)
        elif isinstance(aircraft, str):
            aircraft_names = list(aircraft)
        else:
<<<<<<< HEAD
            raise IOError("{0} is not an allowable aircraft name specification.".format(aircraft))

        MAC = {}

        # Loop through aircraft
        for aircraft_name in aircraft_names:
            MAC[aircraft_name] = self._airplanes[aircraft_name].get_MAC()

        # Export
        if filename is not None:
            with open(filename, 'w') as dump_handle:
                json.dump(MAC, dump_handle)

        return MAC
=======
            raise IOError("{0} is not an allowable aircraft name specification.".format(aircraft_name))

        # Check for .stl file
        if ".stl" not in filename:
            raise IOError("{0} is not a .stl file.".format(filename))

        # Model of single aircraft
        if len(aircraft_names) == 1:
            self._airplanes[aircraft_names[0]].export_stl(filename, section_resolution=section_resolution)

        # Multiple aircraft
        else:
            num_facets = 0
            vector_dict = {}

            # Loop through aircraft
            for aircraft_name in aircraft_names:
                airplane_object = self._airplanes[aircraft_name]
                vector_dict[aircraft_name] = {}

                # Loop through segments
                for segment_name, segment_object in airplane_object.wing_segments.items():
                    vectors = segment_object.get_stl_vectors(section_res=section_resolution)
                    vector_dict[aircraft_name][segment_name] = airplane_object.p_bar+quaternion_inverse_transform(airplane_object.q, vectors)
                    num_facets += int(vectors.shape[0]/3)

            # Allocate mesh
            model_mesh = mesh.Mesh(np.zeros(num_facets, dtype=mesh.Mesh.dtype))

            # Store vectors
            index = 0
            for aircraft_name in aircraft_names:
                airplane_object = self._airplanes[aircraft_name]
                for segment_name, segment_object in airplane_object.wing_segments.items():
                    num_segment_facets = int(vector_dict[aircraft_name][segment_name].shape[0]/3)
                    for i in range(index, index+num_segment_facets):
                        for j in range(3):
                            model_mesh.vectors[i][j] = vector_dict[aircraft_name][segment_name][3*(i-index)+j]
                    index += num_segment_facets

            # Export
            model_mesh.save(filename)


    def export_aircraft_stp(self, aircraft, file_tag="", section_resolution=200, spline=False, maintain_sections=True):
        """Creates a .stp file representing each lifting surface of the specified aircraft.
        NOTE: FreeCAD must be installed and configured to use this function.

        Parameters
        ----------
        aircraft : str
            The aircraft to export a .stp file of. MAY ONLY SPECIFY ONE.

        file_tag : str, optional
            Optional tag to prepend to output filename default. The output files will be named "<AIRCRAFT_NAME>_<WING_NAME>.stp".

        section_resolution : int, optional
            Number of points to use in discretizing the airfoil section outline. Defaults to 200.
        
        spline : bool, optional
            Whether the wing segment sections should be represented using splines. This can cause issues with some geometries/CAD 
            packages. Defaults to False.

        maintain_sections : bool, optional
            Whether the wing segment sections should be preserved in the loft. Defaults to True.
        """

        # Check for one aircraft
        if isinstance(aircraft, str):
            self._airplanes[aircraft].export_stp(file_tag=file_tag, section_resolution=section_resolution, spline=spline, maintain_sections=maintain_sections)
        else:
            raise IOError("{0} is not a proper aircraft specifier.".format(aircraft))
>>>>>>> feea5915
<|MERGE_RESOLUTION|>--- conflicted
+++ resolved
@@ -1789,38 +1789,6 @@
         return airplane_object.S_w, airplane_object.l_ref_lon, airplane_object.l_ref_lat
 
 
-<<<<<<< HEAD
-    def aircraft_mean_aerodynamic_chord(self, aircraft=None, filename=None, verbose=False):
-        """Returns the mean aerodynamic chord (MAC) for the specified aircraft.
-
-        Parameters
-        ----------
-        aircraft_name : str
-            The name of the aircraft to get the reference params for. Does
-            not need to be specified if there is only one aircraft in the 
-            scene.
-
-        filename : str
-            JSON file to export the MAC data to. Defaults to None.
-
-        Returns
-        -------
-        MAC : dict
-            MAC data for each aircraft. Structured as 
-
-                {
-                    "<AIRCRAFT_NAME>" : {
-                        "length" : mean aerodynamic chord length,
-                        "C_point" : location of the quarter chord of the MAC determined by Eq. 2.6.2 from Nickel and Wohlfahrt "Tailless Aircraft",
-                        "25%_MAC_loc" : location of the quarter chord of the local section chord which matches the MAC; returns None for rectangular wings
-                    }
-                }
-            
-            The two location definitions for the MAC will only match for certain situations (i.e. unswept wings, simple tapered wings, and circular wings).
-            It is assumed the user understands the assumptions made in determining each position and will treat the information accordingly. The C-point is 
-            typically regarded as a more accurate estimate of the wing aerodynamic center (it is the aerodynamic center assuming a constant section lift 
-            coefficient distribution).
-=======
     def export_stl(self, filename, section_resolution=200, aircraft=None):
         """Generates a 3D model of the aircraft. If only one aircraft is specified, the model is centered on that
         aircraft's origin. If more than one aircraft is specified, the model is centered on the origin of the earth-
@@ -1836,37 +1804,16 @@
 
         aircraft : str or list
             Name(s) of the aircraft to include in the model. Defaults to all aircraft in the scene.
->>>>>>> feea5915
         """
 
         # Specify the aircraft
         if aircraft is None:
-<<<<<<< HEAD
-            aircraft_names = self._airplanes.keys()
-=======
             aircraft_names = list(self._airplanes.keys())
->>>>>>> feea5915
         elif isinstance(aircraft, list):
             aircraft_names = copy.copy(aircraft)
         elif isinstance(aircraft, str):
             aircraft_names = list(aircraft)
         else:
-<<<<<<< HEAD
-            raise IOError("{0} is not an allowable aircraft name specification.".format(aircraft))
-
-        MAC = {}
-
-        # Loop through aircraft
-        for aircraft_name in aircraft_names:
-            MAC[aircraft_name] = self._airplanes[aircraft_name].get_MAC()
-
-        # Export
-        if filename is not None:
-            with open(filename, 'w') as dump_handle:
-                json.dump(MAC, dump_handle)
-
-        return MAC
-=======
             raise IOError("{0} is not an allowable aircraft name specification.".format(aircraft_name))
 
         # Check for .stl file
@@ -1910,6 +1857,55 @@
             # Export
             model_mesh.save(filename)
 
+    def aircraft_mean_aerodynamic_chord(self, aircraft=None, filename=None, verbose=False):
+        """Returns the mean aerodynamic chord (MAC) for the specified aircraft.
+
+        Parameters
+        ----------
+        aircraft_name : str
+            The name of the aircraft to get the reference params for. Does
+            not need to be specified if there is only one aircraft in the 
+            scene.
+
+        filename : str
+            JSON file to export the MAC data to. Defaults to None.
+
+        Returns
+        -------
+        MAC : dict
+            MAC data for each aircraft. Structured as 
+
+                {
+                    "<AIRCRAFT_NAME>" : {
+                        "length" : mean aerodynamic chord length,
+                        "C_point" : location of the quarter chord of the MAC determined by Eq. 2.6.2 from Nickel and Wohlfahrt "Tailless Aircraft"
+                    }
+                }
+        """
+
+        # Specify the aircraft
+        if aircraft is None:
+            aircraft_names = list(self._airplanes.keys())
+        elif isinstance(aircraft, list):
+            aircraft_names = copy.copy(aircraft)
+        elif isinstance(aircraft, str):
+            aircraft_names = list(aircraft)
+        else:
+            raise IOError("{0} is not an allowable aircraft name specification.".format(aircraft))
+
+        MAC = {}
+
+        # Loop through aircraft
+        for aircraft_name in aircraft_names:
+            MAC[aircraft_name] = self._airplanes[aircraft_name].get_MAC()
+
+        # Export
+        if filename is not None:
+            with open(filename, 'w') as dump_handle:
+                json.dump(MAC, dump_handle)
+
+        return MAC
+
 
     def export_aircraft_stp(self, aircraft, file_tag="", section_resolution=200, spline=False, maintain_sections=True):
         """Creates a .stp file representing each lifting surface of the specified aircraft.
@@ -1938,5 +1934,4 @@
         if isinstance(aircraft, str):
             self._airplanes[aircraft].export_stp(file_tag=file_tag, section_resolution=section_resolution, spline=spline, maintain_sections=maintain_sections)
         else:
-            raise IOError("{0} is not a proper aircraft specifier.".format(aircraft))
->>>>>>> feea5915
+            raise IOError("{0} is not a proper aircraft specifier.".format(aircraft))