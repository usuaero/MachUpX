--- conflicted
+++ resolved
@@ -89,7 +89,6 @@
             print("Calculating location of aerodynamic center...")
             scene.aircraft_aero_center(aircraft=aircraft, filename=filename, verbose=verbose)
 
-<<<<<<< HEAD
         # MAC
         elif key == "MAC":
             aircraft = params.get("aircraft", None)
@@ -98,7 +97,7 @@
 
             print("Calculating mean aerodynamic chord...")
             scene.aircraft_mean_aerodynamic_chord(aircraft=aircraft, filename=filename, verbose=verbose)
-=======
+
         # Export .stl
         elif key == "stl":
             aircraft = params.get("aircraft", None)
@@ -116,9 +115,8 @@
             spline = params.get("spline", False)
             sections = params.get("maintain_sections", True)
 
-            print("Exporting stl...")
+            print("Exporting stp...")
             scene.export_aircraft_stp(aircraft, file_tag=tag, section_resolution=res, spline=spline, maintain_sections=sections)
->>>>>>> feea5915
 
         # Unrecognized command
         else:
