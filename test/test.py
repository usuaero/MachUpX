--- conflicted
+++ resolved
@@ -14,12 +14,8 @@
         "solver" : {
             #"type" : "scipy_fsolve"
             "type" : "nonlinear"
-<<<<<<< HEAD
         },
         "units" : "SI"
-=======
-        }
->>>>>>> 049a4d40
     }
 
     def dihedral(s):
@@ -57,7 +53,6 @@
                 "is_main" : True,
                 "semispan" : 4.0,
                 "airfoil" : "NACA_0010",
-<<<<<<< HEAD
                 "sweep" : sweep,
                 "dihedral" : dihedral,
                 "ac_offset" : ac_offset,
@@ -73,14 +68,6 @@
                 "grid" : {
                     "N" : 20,
                     "wing_ID" : 0
-=======
-                #"ac_offset" : "kuchemann",
-                "chord" : 2.0,
-                #"sweep" : 30.0,
-                "dihedral" : 35.0,
-                "grid" : {
-                    "N" : 80
->>>>>>> 049a4d40
                 }
             #},
             #"winglets" : {
@@ -89,13 +76,7 @@
             #    "is_main" : True,
             #    "connect_to" : {
             #        "ID" : 1,
-<<<<<<< HEAD
             #        "location" : "tip"
-=======
-            #        "location" : "tip",
-            #        "y_offset" : 0.01,
-            #        "dz" : -0.01
->>>>>>> 049a4d40
             #    },
             #    "semispan" : 0.5,
             #    "dihedral" : 90.0,
@@ -133,7 +114,6 @@
 
     scene.display_wireframe(show_vortices=True)
 
-<<<<<<< HEAD
     # Solve forces
     FM = scene.solve_forces(non_dimensional=False, verbose=True)
     print(json.dumps(FM["plane"]["total"], indent=4))
@@ -141,27 +121,4 @@
 
     ## Get derivatives
     #derivs = scene.aircraft_derivatives(wind_frame=False)
-    #print(json.dumps(derivs["plane"], indent=4))
-=======
-    ## Solve forces
-    #FM = scene.solve_forces(non_dimensional=False, verbose=True)
-    #print(json.dumps(FM["plane"]["total"], indent=4))
-
-    ## Get derivatives
-    #derivs = scene.aircraft_derivatives(wind_frame=False)
-    #print(json.dumps(derivs["plane"], indent=4))
-
-    grids = [10, 20, 40, 80, 160, 320, 640]
-
-    plt.figure()
-    for grid in grids:
-        airplane_dict["wings"]["main_wing"]["grid"]["N"] = grid
-        scene = MX.Scene(input_dict)
-        scene.add_aircraft("jackson_wing", airplane_dict, state=state)
-        scene.solve_forces(verbose=True)
-        plt.plot(scene._PC[:,1], scene._gamma, label='MUX {0}'.format(grid))
-    plt.legend()
-    plt.xlabel("Span Location")
-    plt.ylabel("Circulation")
-    plt.show()
->>>>>>> 049a4d40
+    #print(json.dumps(derivs["plane"], indent=4))